/*
 * Copyright 2007 The Closure Compiler Authors.
 *
 * Licensed under the Apache License, Version 2.0 (the "License");
 * you may not use this file except in compliance with the License.
 * You may obtain a copy of the License at
 *
 *     http://www.apache.org/licenses/LICENSE-2.0
 *
 * Unless required by applicable law or agreed to in writing, software
 * distributed under the License is distributed on an "AS IS" BASIS,
 * WITHOUT WARRANTIES OR CONDITIONS OF ANY KIND, either express or implied.
 * See the License for the specific language governing permissions and
 * limitations under the License.
 */
package com.google.javascript.jscomp;

import static com.google.common.base.Preconditions.checkNotNull;
import static com.google.javascript.jscomp.SourceExcerptProvider.SourceExcerpt.LINE;

import com.google.common.base.Strings;
import com.google.debugging.sourcemap.proto.Mapping.OriginalMapping;
import com.google.javascript.jscomp.SourceExcerptProvider.ExcerptFormatter;
import com.google.javascript.jscomp.SourceExcerptProvider.SourceExcerpt;
import com.google.javascript.rhino.TokenUtil;

/**
 * Lightweight message formatter. The format of messages this formatter
 * produces is very compact and to the point.
 *
 */
public final class LightweightMessageFormatter extends AbstractMessageFormatter {
  private final SourceExcerpt excerpt;
  private static final ExcerptFormatter excerptFormatter =
      new LineNumberingFormatter();
  private boolean includeLocation = true;
  private boolean includeLevel = true;

  /**
   * A constructor for when the client doesn't care about source information.
   */
  private LightweightMessageFormatter() {
    super(null);
    this.excerpt = LINE;
  }

  public LightweightMessageFormatter(SourceExcerptProvider source) {
    this(source, LINE);
  }

  public LightweightMessageFormatter(SourceExcerptProvider source,
      SourceExcerpt excerpt) {
    super(source);
    checkNotNull(source);
    this.excerpt = excerpt;
  }

  public static LightweightMessageFormatter withoutSource() {
    return new LightweightMessageFormatter();
  }

  public LightweightMessageFormatter setIncludeLocation(boolean includeLocation) {
    this.includeLocation = includeLocation;
    return this;
  }

  public LightweightMessageFormatter setIncludeLevel(boolean includeLevel) {
    this.includeLevel = includeLevel;
    return this;
  }

  @Override
  public String formatError(JSError error) {
    return format(error, false);
  }

  @Override
  public String formatWarning(JSError warning) {
    return format(warning, true);
  }

  private String format(JSError error, boolean warning) {
    SourceExcerptProvider source = getSource();
    String sourceName = error.sourceName;
    int lineNumber = error.lineNumber;
    DiagnosticType type = error.getType();

    // Format the non-reverse-mapped position.
    StringBuilder b = new StringBuilder();
    StringBuilder boldLine = new StringBuilder();
    String nonMappedPosition = formatPosition(sourceName, lineNumber);

    // Check if we can reverse-map the source.
<<<<<<< HEAD
    OriginalMapping mapping = source == null ? null : source.getSourceMapping(
        error.sourceName, error.lineNumber, error.getCharno());
    if (mapping == null) {
      boldLine.append(nonMappedPosition);
    } else {
      sourceName = mapping.getOriginalFile();
      lineNumber = mapping.getLineNumber();

      boldLine.append(formatPosition(sourceName, lineNumber));
    }

    boldLine.append(type.key);
    boldLine.append(" - ");
=======
    if (includeLocation) {
      OriginalMapping mapping = source == null ? null : source.getSourceMapping(
          error.sourceName, error.lineNumber, error.getCharno());
      if (mapping == null) {
        boldLine.append(nonMappedPosition);
      } else {
        sourceName = mapping.getOriginalFile();
        lineNumber = mapping.getLineNumber();
        charno = mapping.getColumnPosition();

        b.append(nonMappedPosition);
        b.append("\nOriginally at:\n");
        boldLine.append(formatPosition(sourceName, lineNumber));
      }
    }

    // extract source excerpt
    String sourceExcerpt = source == null ? null :
        excerpt.get(
            source, sourceName, lineNumber, excerptFormatter);

    if (includeLevel) {
      boldLine.append(getLevelName(warning ? CheckLevel.WARNING : CheckLevel.ERROR));
      boldLine.append(" - ");
    }
>>>>>>> 886cb824

    boldLine.append(error.description.replace("\n", " ").replace("\r", ""));

    b.append(maybeEmbolden(boldLine.toString()));
    return b.toString();
  }

  private static String formatPosition(String sourceName, int lineNumber) {
    StringBuilder b = new StringBuilder();
    if (sourceName != null) {
      b.append(sourceName);
      if (lineNumber > 0) {
        b.append(':');
        b.append(lineNumber);
      }
      b.append(": ");
    }
    return b.toString();
  }

  /**
   * Formats a region by appending line numbers in front, e.g.
   * <pre>   9| if (foo) {
   *   10|   alert('bar');
   *   11| }</pre>
   * and return line excerpt without any modification.
   */
  static class LineNumberingFormatter implements ExcerptFormatter {
    @Override
    public String formatLine(String line, int lineNumber) {
      return line;
    }

    @Override
    public String formatRegion(Region region) {
      if (region == null) {
        return null;
      }
      String code = region.getSourceExcerpt();
      if (code.isEmpty()) {
        return null;
      }

      // max length of the number display
      int numberLength = Integer.toString(region.getEndingLineNumber())
          .length();

      // formatting
      StringBuilder builder = new StringBuilder(code.length() * 2);
      int start = 0;
      int end = code.indexOf('\n', start);
      int lineNumber = region.getBeginningLineNumber();
      while (start >= 0) {
        // line extraction
        String line;
        if (end < 0) {
          line = code.substring(start);
          if (line.isEmpty()) {
            return builder.substring(0, builder.length() - 1);
          }
        } else {
          line = code.substring(start, end);
        }
        builder.append("  ");

        // nice spaces for the line number
        int spaces = numberLength - Integer.toString(lineNumber).length();
        builder.append(Strings.repeat(" ", spaces));
        builder.append(lineNumber);
        builder.append("| ");

        // end & update
        if (end < 0) {
          builder.append(line);
          start = -1;
        } else {
          builder.append(line);
          builder.append('\n');
          start = end + 1;
          end = code.indexOf('\n', start);
          lineNumber++;
        }
      }
      return builder.toString();
    }
  }
}<|MERGE_RESOLUTION|>--- conflicted
+++ resolved
@@ -91,7 +91,6 @@
     String nonMappedPosition = formatPosition(sourceName, lineNumber);
 
     // Check if we can reverse-map the source.
-<<<<<<< HEAD
     OriginalMapping mapping = source == null ? null : source.getSourceMapping(
         error.sourceName, error.lineNumber, error.getCharno());
     if (mapping == null) {
@@ -105,33 +104,6 @@
 
     boldLine.append(type.key);
     boldLine.append(" - ");
-=======
-    if (includeLocation) {
-      OriginalMapping mapping = source == null ? null : source.getSourceMapping(
-          error.sourceName, error.lineNumber, error.getCharno());
-      if (mapping == null) {
-        boldLine.append(nonMappedPosition);
-      } else {
-        sourceName = mapping.getOriginalFile();
-        lineNumber = mapping.getLineNumber();
-        charno = mapping.getColumnPosition();
-
-        b.append(nonMappedPosition);
-        b.append("\nOriginally at:\n");
-        boldLine.append(formatPosition(sourceName, lineNumber));
-      }
-    }
-
-    // extract source excerpt
-    String sourceExcerpt = source == null ? null :
-        excerpt.get(
-            source, sourceName, lineNumber, excerptFormatter);
-
-    if (includeLevel) {
-      boldLine.append(getLevelName(warning ? CheckLevel.WARNING : CheckLevel.ERROR));
-      boldLine.append(" - ");
-    }
->>>>>>> 886cb824
 
     boldLine.append(error.description.replace("\n", " ").replace("\r", ""));
 
